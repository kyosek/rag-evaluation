--- conflicted
+++ resolved
@@ -260,13 +260,8 @@
     # Model name
     # model_names = ["gemini-1.5-pro-002", "gemini-1.5-flash-002"]
     # model_names = ["claude-3-5-sonnet@20240620", "claude-3-5-haiku@20241022"]
-<<<<<<< HEAD
-    model_names = ["claude-3-5-sonnet@20240620"]
-
-=======
     model_names = ["claude-3-5-haiku@20241022"]
     
->>>>>>> b92bccf9
     # Reranker flag
     # rerank_flags = [True, False]
     rerank_flags = [False]

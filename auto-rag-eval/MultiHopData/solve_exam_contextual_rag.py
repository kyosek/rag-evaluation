import os
import json
import pickle
import random
import faiss
import numpy as np
from typing import List, Dict, Any, Tuple, Optional
from tqdm import tqdm
from sentence_transformers import SentenceTransformer
from dataclasses import dataclass, field
from rank_bm25 import BM25Okapi
from nltk.tokenize import word_tokenize
import nltk
from sentence_transformers import CrossEncoder

from LLMServer.gcp.gemini_instant import GeminiGcp
from LLMServer.gcp.claude_instant import ClaudeGcp
from MultiHopData.retriever import Chunk, BaseRetriever, RerankingRetriever
from MultiHopData.solve_exam_rag import ExamQuestion, ExamSolver

nltk.download("punkt_tab")


@dataclass
class ContextualChunk:
    chunk_id: str
    doc_id: str
    content: str
    original_index: int
    context: str = ""


class ContextualChunkRetriever:
    def __init__(
        self,
        task_domain: str,
        llm_model_name: str,
        embedding_model_name: str = "all-MiniLM-L6-v2",
        random_seed: Optional[int] = None,
    ):
        self.model = SentenceTransformer(embedding_model_name)
        self.task_domain = task_domain
        self.index = None
        self.chunks: List[ContextualChunk] = []
        self.random_seed = random_seed
        if random_seed is not None:
            random.seed(random_seed)

        self.claude = ClaudeGcp(model_name=llm_model_name)
        self.gemini = GeminiGcp(model_name=llm_model_name)

    def generate_context(self, doc_content: str, chunk_content: str, model) -> str:
        prompt = f"""
        <document>
        {doc_content}
        </document>

        <chunk>
        {chunk_content}
        </chunk>

        Create a concise a few sentences summary that:
        1. Describes how this chunk fits into the broader document
        2. Captures key relationships to other document sections
        3. Identifies the main technical concepts/terms
        4. Notes any dependencies or prerequisites mentioned
        5. Highlights unique identifying details

        Focus on information that would help distinguish this chunk from similar content.
        Be specific but concise.
        Avoid generic descriptions. Include technical terms that someone might search for.

        Output only the contextual summary, with no additional text or explanations.
        """
        response = model.invoke(prompt)
        return response.strip()

    def load_documents(self, json_file: str) -> None:
        with open(json_file, "r") as f:
            data = json.load(f)

        for doc in tqdm(data, desc="Processing documents"):
            doc_id = doc["doc_id"]
            doc_content = "\n".join([chunk["content"] for chunk in doc["chunks"]])

            for chunk in doc["chunks"]:
                try:
                    context = self.generate_context(doc_content, chunk["content"], self.llama)
                except:
                    print("Generating with Claude")
                    context = self.generate_context(doc_content, chunk["content"], self.claude)
                chunk_obj = ContextualChunk(
                    chunk_id=chunk["chunk_id"],
                    doc_id=doc_id,
                    content=chunk["content"],
                    original_index=chunk["original_index"],
                    context=context,
                )
                self.chunks.append(chunk_obj)

        self._build_index()

    def _build_index(self) -> None:
        embeddings = self.model.encode(
            [f"{chunk.content}\n\nContext: {chunk.context}" for chunk in self.chunks]
        )

        dimension = embeddings.shape[1]
        self.index = faiss.IndexFlatIP(dimension)

        faiss.normalize_L2(embeddings)
        self.index.add(embeddings)

    def find_similar_chunks(
        self,
        query_chunk: ContextualChunk,
        k: int = 4,
        similarity_threshold: float = 0.5,
        exclude_same_doc: bool = True,
    ) -> List[Tuple[ContextualChunk, float]]:
        query_embedding = self.model.encode(
            [f"{query_chunk.content}\n\nContext: {query_chunk.context}"]
        )
        faiss.normalize_L2(query_embedding)

        scores, indices = self.index.search(query_embedding, k * 2)

        similar_chunks = []
        for score, idx in zip(scores[0], indices[0]):
            if score < similarity_threshold:
                continue

            chunk = self.chunks[idx]
            if exclude_same_doc and chunk.doc_id == query_chunk.doc_id:
                continue

            if chunk.chunk_id != query_chunk.chunk_id:
                similar_chunks.append((chunk, float(score)))

            if len(similar_chunks) >= k:
                break

        return similar_chunks

    def save_database(self, directory: str) -> None:
        os.makedirs(directory, exist_ok=True)

        faiss.write_index(self.index, os.path.join(directory, "faiss_index.bin"))

        metadata = {"chunks": self.chunks, "random_seed": self.random_seed}
        with open(os.path.join(directory, "metadata.pkl"), "wb") as f:
            pickle.dump(metadata, f)

    @classmethod
    def load_database(
        cls,
        directory: str,
        llm_model_name: str,
        task_domain: str,
        model_name: str = "all-MiniLM-L6-v2",
    ) -> "ContextualChunkRetriever":
        with open(os.path.join(directory, "metadata.pkl"), "rb") as f:
            metadata = pickle.load(f)

        instance = cls(
            task_domain,
            llm_model_name=llm_model_name,
            embedding_model_name=model_name,
            random_seed=metadata["random_seed"],
        )
        instance.chunks = metadata["chunks"]

        instance.index = faiss.read_index(os.path.join(directory, "faiss_index.bin"))

        if instance.index is None:
            instance._build_index()

        return instance


class ContextualFAISSRetriever(BaseRetriever):
    def __init__(self, chunk_retriever: ContextualChunkRetriever):
        self.chunk_retriever = chunk_retriever

    def retrieve(self, query: str, k: int = 5) -> List[Tuple[str, float]]:
        query_chunk = ContextualChunk(
            chunk_id="query",
            doc_id="query",
            content=query,
            original_index=-1,
            context="",  # We don't generate context for the query
        )

        similar_chunks = self.chunk_retriever.find_similar_chunks(
            query_chunk, k=k, exclude_same_doc=False
        )

        return [
            (f"{chunk.content}\n\nContext: {chunk.context}", score)
            for chunk, score in similar_chunks
        ]


class ContextualBM25Retriever(BaseRetriever):
    def __init__(self, chunks: List[ContextualChunk]):
        self.chunks = chunks
        self.corpus = [f"{chunk.content}\n\nContext: {chunk.context}" for chunk in chunks]
        self.tokenized_corpus = [word_tokenize(doc.lower()) for doc in self.corpus]
        self.bm25 = BM25Okapi(self.tokenized_corpus)

    def retrieve(self, query: str, k: int = 5) -> List[Tuple[str, float]]:
        tokenized_query = word_tokenize(query.lower())
        doc_scores = self.bm25.get_scores(tokenized_query)
        top_indices = np.argsort(doc_scores)[-k:][::-1]
        return [(self.corpus[i], doc_scores[i]) for i in top_indices]


class HybridRetriever(BaseRetriever):
    def __init__(
        self,
        dense_retriever: ContextualFAISSRetriever,
        sparse_retriever: ContextualBM25Retriever,
        dense_weight: float = 0.5,
    ):
        self.dense_retriever = dense_retriever
        self.sparse_retriever = sparse_retriever
        self.dense_weight = dense_weight
        self.sparse_weight = 1 - dense_weight

    def retrieve(self, query: str, k: int = 5) -> List[Tuple[str, float]]:
        dense_results = self.dense_retriever.retrieve(query, k=k)
        sparse_results = self.sparse_retriever.retrieve(query, k=k)

        combined_results = {}
        for doc, score in dense_results:
            combined_results[doc] = score * self.dense_weight
        for doc, score in sparse_results:
            if doc in combined_results:
                combined_results[doc] += score * self.sparse_weight
            else:
                combined_results[doc] = score * self.sparse_weight

        sorted_results = sorted(combined_results.items(), key=lambda x: x[1], reverse=True)
        return sorted_results[:k]


class ContextualExamSolver(ExamSolver):
    def __init__(self, retriever: BaseRetriever, n_documents: int = 5):
        super().__init__(retriever, n_documents)

    def solve_question(self, question: ExamQuestion, model) -> str:
        retrieved_docs = self.retriever.retrieve(question.question, k=self.n_documents)

        context = "\n".join([f"{i+1}) {doc}" for i, (doc, _) in enumerate(retrieved_docs)])

        formatted_choices = "\n".join(f"{choice}" for choice in question.choices)

        prompt = f"""[INST] <<SYS>>
        You are an AI assistant taking a multiple choice exam. Your task is to:
        1. Read the given question and supporting document carefully
        2. Analyze the choices
        3. Select the most appropriate answer
        4. Respond with ONLY the letter (A, B, C, or D) of the correct answer
        <</SYS>>

        Question: {question.question}

        Choices:
        {formatted_choices}
        
        Supporting documents:
        {context}

        Instructions:
        - You must respond with exactly one letter: A, B, C, or D
        - Do not include any explanation, period, or additional text
        - Just the letter of the correct answer

        Examples of valid responses:
        A
        B
        C
        D

        Your answer (one letter only): [/INST]
        """

        try:
            response = model.invoke(prompt)

            valid_answers = {"A", "B", "C", "D"}
            for char in response:
                if char in valid_answers:
                    return char

            return response.strip()[-1]
        except:
            return "A"


def main(
    task_domain: str, retriever_type: str, model_type: str, model_name: str, reranking: bool = False
):
    chunk_retriever = ContextualChunkRetriever(
        task_domain, llm_model_name=model_name, random_seed=42
    )

    # Load or create the contextual database
    db_path = f"MultiHopData/{task_domain}/contextual_chunk_flash_database"
    if os.path.exists(db_path):
        chunk_retriever = chunk_retriever.load_database(db_path, model_name, task_domain)
    else:
        chunk_retriever.load_documents(f"MultiHopData/{task_domain}/docs_chunk.json")
        chunk_retriever.save_database(db_path)

    # Initialize solver with contextual retriever
    contextual_faiss_retriever = ContextualFAISSRetriever(chunk_retriever)
    bm25_retriever = ContextualBM25Retriever(chunk_retriever.chunks)

    if retriever_type == "Dense":
        retriever = contextual_faiss_retriever
    elif retriever_type == "Sparse":
        retriever = bm25_retriever
    elif retriever_type == "Hybrid":
        retriever = HybridRetriever(contextual_faiss_retriever, bm25_retriever)
    else:
        raise ValueError("Invalid retriever type")

    if reranking:
        retriever = RerankingRetriever(retriever)

    solver = ContextualExamSolver(retriever)

    # Load and solve exam
    if model_type == "claude":
        model = ClaudeGcp(model_name=model_name)
    elif model_type == "gemini":
        model = GeminiGcp(model_name=model_name)
    else:
        print("Not a valid model name")

    questions = solver.load_exam(f"MultiHopData/{task_domain}/exam_cleaned_1000_42.json")
    metrics = solver.evaluate_performance(questions, model)

    print(f"Exam Performance:")
    print(f"Accuracy: {metrics['accuracy']:.2%}")
    print(f"Correct: {metrics['correct']}/{metrics['total']}")


if __name__ == "__main__":
    # Model family
<<<<<<< HEAD
    model_type = "gemini"
    # model_type = "claude"

=======
    # model_type = "gemini"
    model_type = "claude"
    
>>>>>>> b92bccf9
    # Task domain
    task_domains = ["gov_report", "hotpotqa", "multifieldqa_en", "SecFilings", "wiki"]

    # Retriever type
<<<<<<< HEAD
    # retriever_types = ["Dense", "Sparse", "Hybrid"]
    retriever_types = ["Sparse"]

    # Model name
    model_names = ["gemini-1.5-pro-002", "gemini-1.5-flash-002"]
    # model_names = ["claude-3-5-haiku@20241022", "claude-3-5-sonnet@20240620"]

=======
    retriever_types = ["Dense", "Sparse", "Hybrid"]
    # retriever_types = ["Sparse"]
    
    # Model name
    # model_names = ["gemini-1.5-pro-002", "gemini-1.5-flash-002"]
    # model_names = ["claude-3-5-sonnet@20240620", "claude-3-5-haiku@20241022"]
    model_names = ["claude-3-5-haiku@20241022"]
    
>>>>>>> b92bccf9
    # Reranker flag
    # rerank_flags = [False, True]
    rerank_flags = [True]

    for rerank_flag in rerank_flags:
        for model_name in model_names:
            for task_domain in task_domains:
                for retriever_type in retriever_types:
                    print(f"Using {model_name}")
                    print(f"Processing {task_domain}")
                    print(f"Retriever: {retriever_type}")
                    print(f"Rerank: {rerank_flag}")
                    main(task_domain, retriever_type, model_type, model_name, reranking=rerank_flag)
                # main(task_domain, retriever_type, model_type, model_name)<|MERGE_RESOLUTION|>--- conflicted
+++ resolved
@@ -349,28 +349,13 @@
 
 if __name__ == "__main__":
     # Model family
-<<<<<<< HEAD
-    model_type = "gemini"
-    # model_type = "claude"
-
-=======
     # model_type = "gemini"
     model_type = "claude"
     
->>>>>>> b92bccf9
     # Task domain
     task_domains = ["gov_report", "hotpotqa", "multifieldqa_en", "SecFilings", "wiki"]
 
     # Retriever type
-<<<<<<< HEAD
-    # retriever_types = ["Dense", "Sparse", "Hybrid"]
-    retriever_types = ["Sparse"]
-
-    # Model name
-    model_names = ["gemini-1.5-pro-002", "gemini-1.5-flash-002"]
-    # model_names = ["claude-3-5-haiku@20241022", "claude-3-5-sonnet@20240620"]
-
-=======
     retriever_types = ["Dense", "Sparse", "Hybrid"]
     # retriever_types = ["Sparse"]
     
@@ -379,7 +364,6 @@
     # model_names = ["claude-3-5-sonnet@20240620", "claude-3-5-haiku@20241022"]
     model_names = ["claude-3-5-haiku@20241022"]
     
->>>>>>> b92bccf9
     # Reranker flag
     # rerank_flags = [False, True]
     rerank_flags = [True]

import os
import json
import torch

from typing import List, Dict
from LLMServer.llama.llama_instant import LlamaModel
from LLMServer.llama_gcp.llama_gcp_instant import LlamaGcpModel
from LLMServer.gcp.claude_instant import ClaudeGcp
from LLMServer.gcp.gemini_instant import GeminiGcp
from tqdm import tqdm

model_config = {
    "load_in_4bit": True,
    "bnb_4bit_compute_dtype": torch.float16,
    "bnb_4bit_use_double_quant": True,
    "bnb_4bit_quant_type": "nf4",
    "device_map": "auto",
}


# Load the JSON file
def load_exam(file_path):
    with open(file_path, "r") as file:
        return json.load(file)


# Generate an answer for a given question
def generate_answer(model, question: str, choices: List[str], context: List[str]) -> str:
    prompt = f"Question: {question}\n\nChoices:\n"
    for i, choice in enumerate(choices):
        prompt += f"{choice}\n"
    prompt += f"\nContext:\n {context}"
    prompt += """
    \nYou are a student that is solving the exam.
    Please solve the question by using the given context and 
    provide the letter (A, B, C, or D) only of the correct answer.\n
    
    Instructions:
    - You must respond with exactly one letter: A, B, C, or D
    - Do not include any explanation, period, or additional text
    - Just the letter of the correct answer
    
    Examples of valid responses:
    A
    B
    C
    D
    
    Your answer (one letter only):
    """

<<<<<<< HEAD
    response = model.invoke(prompt)

    # Extract just the letter from the response
    # Look for first occurrence of A, B, C, or D
    valid_answers = {"A", "B", "C", "D"}
    for char in response:
        if char in valid_answers:
            return char

    return response.strip()[-1]
=======
    try:
        response = model.invoke(prompt)
        
        # Extract just the letter from the response
        # Look for first occurrence of A, B, C, or D
        valid_answers = {'A', 'B', 'C', 'D'}
        for char in response:
            if char in valid_answers:
                return char
        
        return response.strip()[-1]
    except:
        return "A"
>>>>>>> b92bccf9


def generate_answer_llama(model, question: str, choices: List[str], context: str) -> str:
    # Format choices with letters for clear instruction
    formatted_choices = "\n".join(f"{chr(65+i)}. {choice}" for i, choice in enumerate(choices))

    # Construct a more structured prompt with system and user roles
    prompt = f"""[INST] <<SYS>>
    You are an AI assistant taking a multiple choice exam. Your task is to:
    1. Read the question and provided context carefully
    2. Analyze the choices
    3. Select the most appropriate answer
    4. Respond with ONLY the letter (A, B, C, or D) of the correct answer
    <</SYS>>

    Question: {question}

    Choices:
    {formatted_choices}

    Context:
    {context}

    Instructions:
    - You must respond with exactly one letter: A, B, C, or D
    - Do not include any explanation, period, or additional text
    - Just the letter of the correct answer

    Examples of valid responses:
    A
    B
    C
    D

    Your answer (one letter only): [/INST]"""

    # Get model response
<<<<<<< HEAD
    response = model.invoke(prompt)

    # Extract just the letter from the response
    # Look for first occurrence of A, B, C, or D
    valid_answers = {"A", "B", "C", "D"}
    for char in response:
        if char in valid_answers:
            return char

    print(response)
=======
    try:
        response = model.invoke(prompt)
    
        # Extract just the letter from the response
        # Look for first occurrence of A, B, C, or D
        valid_answers = {'A', 'B', 'C', 'D'}
        for char in response:
            if char in valid_answers:
                return char
        
>>>>>>> b92bccf9
    # If no valid letter found, return the last character as fallback
        return response.strip()[-1]
    except:
        return "A"


# Evaluate the model's performance
def evaluate_performance(exam: List[Dict], results: List[str]) -> float:
    correct = sum(1 for q, r in zip(exam, results) if q["correct_answer"].startswith(r))
    return correct / len(exam)


# Main function to run the exam
def run_rag_exam(
    model_device, model_path: str, model_name: str, task_name: str, exam_file: str, retriever: str
):
    exam = load_exam(exam_file)
<<<<<<< HEAD
    if model_device == "GCP":
        print("Using transformer")
        model = LlamaGcpModel(
            model_size="70B",
            use_gpu=True,
            model_config=model_config,
            # load_in_4bit=True,
        )
=======
    if model_device == "gemini":
        model = GeminiGcp(model_name=model_name)
>>>>>>> b92bccf9
    elif model_device == "claude":
        model = ClaudeGcp(model_name=model_name)
    else:
        print("Using Llama-cpp")
        model = LlamaModel(model_path=model_path)

    results = []
    for question in tqdm(exam, desc="Processing questions", unit="question"):
        if model_device == "GCP":
            answer = generate_answer_llama(
                model,
                question["question"],
                question["choices"],
                question["retrieved_context"][retriever],
            )
        else:
            answer = generate_answer(
                model,
                question["question"],
                question["choices"],
                question["retrieved_context"][retriever],
            )

        results.append(answer)
    accuracy = evaluate_performance(exam, results)

    output = []
    for q, r in zip(exam, results):
        output.append(
            {
                "question": q["question"],
                "model_answer": r,
                "correct_answer": q["correct_answer"][0],
                "is_correct": r == q["correct_answer"][0],
            }
        )

    with open(
        f"Data/{task_name}/ExamResults/l3_rag_exam_results_{model_name}_{retriever}.json", "w"
    ) as f:
        json.dump(output, f, indent=2)

    print(f"Exam completed. Accuracy: {accuracy:.2%}")
    print(f"Results saved to exam_results_{model_name}.json")


if __name__ == "__main__":
    # model_device = "GCP"
    model_device = "claude"
    # model_device = "gemini"
    model_path = "hugging-quants/Llama-3.2-3B-Instruct-Q8_0-GGUF"
    # model_name = "llamav2"
    # model_name = "claude"
    # model_name = "claude-3-5-haiku@20241022"
    # model_name = "llama3_70b"
    # task_name = "StackExchange"
    # folder_name = "claude_gcp_2024103016"
    # task_name = "SecFilings"
    # folder_name = "claude_gcp_2024102118"
    # task_name = "Arxiv"
    # folder_name = "claude_gcp_2024100422"
    # task_name = "LawStackExchange"
    # folder_name = "claude_gcp_2024103117"
<<<<<<< HEAD
    folder_name = "claude_gcp_2024103016"
    exam_file = f"Data/{task_name}/ExamData/{folder_name}/exam_1000_42.json"
    retrievers = ["BM25", "DPR", "SIAMESE", "MultiQA", "DPR:MultiQA:BM25"]

    # Create the full directory path
    directory = f"Data/{task_name}/ExamResults"
    os.makedirs(directory, exist_ok=True)

    for retriever in retrievers:
        print(f"Retriever: {retriever}")
        torch.cuda.empty_cache()
        run_rag_exam(model_device, model_path, model_name, task_name, exam_file, retriever)
=======
    # folder_name = "claude_gcp_2024103016"
    folder_name = "claude_gcp_2024103108"
    # folder_name = "claude_gcp_2024110616"
    # retrievers = ["BM25", "DPR", "SIAMESE", "MultiQA", "DPR:MultiQA:BM25"]
    retrievers = ["DPR:MultiQA:BM25"]
    # task_names = ["Arxiv", "LawStackExchange", "SecFilings", "StackExchange"]
    task_names = ["StackExchange"]
    # model_names = ["gemini-1.5-pro-002", "gemini-1.5-flash-002"]
    model_names = ["claude-3-5-haiku@20241022"]
    
    for model_name in model_names:
        for task_name in task_names:
            exam_file = f"Data/{task_name}/ExamData/{folder_name}/exam_1000_42.json"
            # Create the full directory path
            directory = f"Data/{task_name}/ExamResults"
            os.makedirs(directory, exist_ok=True)
            
            for retriever in retrievers:
                print(f"Model: {model_name}")
                print(f"Processing {task_name}")
                print(f"Retriever: {retriever}")
                torch.cuda.empty_cache()
                run_rag_exam(model_device, model_path, model_name, task_name, exam_file, retriever)
>>>>>>> b92bccf9
<|MERGE_RESOLUTION|>--- conflicted
+++ resolved
@@ -49,18 +49,6 @@
     Your answer (one letter only):
     """
 
-<<<<<<< HEAD
-    response = model.invoke(prompt)
-
-    # Extract just the letter from the response
-    # Look for first occurrence of A, B, C, or D
-    valid_answers = {"A", "B", "C", "D"}
-    for char in response:
-        if char in valid_answers:
-            return char
-
-    return response.strip()[-1]
-=======
     try:
         response = model.invoke(prompt)
         
@@ -74,7 +62,6 @@
         return response.strip()[-1]
     except:
         return "A"
->>>>>>> b92bccf9
 
 
 def generate_answer_llama(model, question: str, choices: List[str], context: str) -> str:
@@ -112,18 +99,6 @@
     Your answer (one letter only): [/INST]"""
 
     # Get model response
-<<<<<<< HEAD
-    response = model.invoke(prompt)
-
-    # Extract just the letter from the response
-    # Look for first occurrence of A, B, C, or D
-    valid_answers = {"A", "B", "C", "D"}
-    for char in response:
-        if char in valid_answers:
-            return char
-
-    print(response)
-=======
     try:
         response = model.invoke(prompt)
     
@@ -134,7 +109,6 @@
             if char in valid_answers:
                 return char
         
->>>>>>> b92bccf9
     # If no valid letter found, return the last character as fallback
         return response.strip()[-1]
     except:
@@ -152,19 +126,8 @@
     model_device, model_path: str, model_name: str, task_name: str, exam_file: str, retriever: str
 ):
     exam = load_exam(exam_file)
-<<<<<<< HEAD
-    if model_device == "GCP":
-        print("Using transformer")
-        model = LlamaGcpModel(
-            model_size="70B",
-            use_gpu=True,
-            model_config=model_config,
-            # load_in_4bit=True,
-        )
-=======
     if model_device == "gemini":
         model = GeminiGcp(model_name=model_name)
->>>>>>> b92bccf9
     elif model_device == "claude":
         model = ClaudeGcp(model_name=model_name)
     else:
@@ -228,20 +191,6 @@
     # folder_name = "claude_gcp_2024100422"
     # task_name = "LawStackExchange"
     # folder_name = "claude_gcp_2024103117"
-<<<<<<< HEAD
-    folder_name = "claude_gcp_2024103016"
-    exam_file = f"Data/{task_name}/ExamData/{folder_name}/exam_1000_42.json"
-    retrievers = ["BM25", "DPR", "SIAMESE", "MultiQA", "DPR:MultiQA:BM25"]
-
-    # Create the full directory path
-    directory = f"Data/{task_name}/ExamResults"
-    os.makedirs(directory, exist_ok=True)
-
-    for retriever in retrievers:
-        print(f"Retriever: {retriever}")
-        torch.cuda.empty_cache()
-        run_rag_exam(model_device, model_path, model_name, task_name, exam_file, retriever)
-=======
     # folder_name = "claude_gcp_2024103016"
     folder_name = "claude_gcp_2024103108"
     # folder_name = "claude_gcp_2024110616"
@@ -264,5 +213,4 @@
                 print(f"Processing {task_name}")
                 print(f"Retriever: {retriever}")
                 torch.cuda.empty_cache()
-                run_rag_exam(model_device, model_path, model_name, task_name, exam_file, retriever)
->>>>>>> b92bccf9
+                run_rag_exam(model_device, model_path, model_name, task_name, exam_file, retriever)
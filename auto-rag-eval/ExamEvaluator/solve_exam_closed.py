--- conflicted
+++ resolved
@@ -117,21 +117,9 @@
     model_device: str, model_path: str, model_name: str, task_name: str, exam_file: str
 ):
     exam = load_exam(exam_file)
-<<<<<<< HEAD
-
-    if model_device == "GCP":
-        print("Using transformer")
-        model = LlamaGcpModel(
-            model_size="70B",
-            use_gpu=True,
-            model_config=model_config,
-            # load_in_4bit=True,
-        )
-=======
     
     if model_device == "gemini":
         model = GeminiGcp(model_name=model_name)
->>>>>>> b92bccf9
     elif model_device == "claude":
         model = ClaudeGcp()
     else:
@@ -180,15 +168,6 @@
     # model_names = ["gemini-1.5-flash-002"]
     # task_name = "SecFilings"
     # task_name = "StackExchange"
-<<<<<<< HEAD
-    exam_file = f"Data/{task_name}/ExamData/ClaudeGcp_2024103117/exam_1000_42.json"
-
-    # Create the full directory path
-    directory = f"Data/{task_name}/ExamResults"
-    os.makedirs(directory, exist_ok=True)
-
-    run_closed_book_exam(model_device, model_path, model_name, task_name, exam_file)
-=======
     # task_name = "Arxiv"
     # task_name = "LawStackExchange"
     task_names = ["Arxiv", "LawStackExchange", "SecFilings", "StackExchange"]
@@ -202,5 +181,4 @@
             directory = f"Data/{task_name}/ExamResults"
             os.makedirs(directory, exist_ok=True)
             
-            run_closed_book_exam(model_device, model_path, model_name, task_name, exam_file)
->>>>>>> b92bccf9
+            run_closed_book_exam(model_device, model_path, model_name, task_name, exam_file)